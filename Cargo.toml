[package]
authors = [
    "Damir Jelić <poljar@termina.org.uk>",
    "Denis Kasak <dkasak@termina.org.uk>",
]
name = "vodozemac"
description = "A Rust implementation of Olm and Megolm"
repository = "https://github.com/matrix-org/vodozemac"
version = "0.5.1"
edition = "2021"
keywords = ["matrix", "chat", "messaging", "olm"]
license = "Apache-2.0"
rust-version = "1.65"

[package.metadata.docs.rs]
all-features = true
rustdoc-args = ["--cfg", "docsrs"]

[features]
default = ["libolm-compat"]
js = ["getrandom/js"]
strict-signatures = []
libolm-compat = []
# The low-level-api feature exposes extra APIs that are only useful in advanced
# use cases and require extra care to use.
low-level-api = []

[dependencies]
aes = "0.8.4"
arrayvec = { version = "0.7.4", features = ["serde"] }
base64 = "0.22.0"
cbc = { version = "0.1.2", features = ["std"] }
<<<<<<< HEAD
chacha20poly1305 = "0.10.1"
curve25519-dalek = { version = "4.1.1", default-features = false }
ed25519-dalek = { version = "2.1.0", default-features = false, features = ["rand_core", "std", "serde", "hazmat"] }
=======
curve25519-dalek = { version = "4.1.2", default-features = false, features = ["zeroize"] }
ed25519-dalek = { version = "2.1.1", default-features = false, features = ["rand_core", "std", "serde", "hazmat", "zeroize"] }
>>>>>>> 7d51bd66
getrandom = "0.2.12"
hkdf = "0.12.4"
hmac = "0.12.1"
matrix-pickle = { version = "0.2.0" }
pkcs7 = "0.4.1"
prost = "0.12.3"
rand = "0.8.5"
serde = { version = "1.0.197", features = ["derive"] }
serde_bytes = "0.11.14"
serde_json = "1.0.114"
sha2 = "0.10.8"
subtle = "2.5.0"
thiserror = "1.0.58"
x25519-dalek = { version = "2.0.1", features = ["serde", "reusable_secrets", "static_secrets", "zeroize"] }
zeroize = "1.7.0"

[dev-dependencies]
anyhow = "1.0.81"
assert_matches = "1.5.0"
assert_matches2 = "0.1.2"
olm-rs = "2.2.0"
proptest = "1.4.0"

[patch.crates-io]
olm-rs = { git = "https://github.com/poljar/olm-rs" }<|MERGE_RESOLUTION|>--- conflicted
+++ resolved
@@ -30,18 +30,13 @@
 arrayvec = { version = "0.7.4", features = ["serde"] }
 base64 = "0.22.0"
 cbc = { version = "0.1.2", features = ["std"] }
-<<<<<<< HEAD
 chacha20poly1305 = "0.10.1"
-curve25519-dalek = { version = "4.1.1", default-features = false }
-ed25519-dalek = { version = "2.1.0", default-features = false, features = ["rand_core", "std", "serde", "hazmat"] }
-=======
 curve25519-dalek = { version = "4.1.2", default-features = false, features = ["zeroize"] }
 ed25519-dalek = { version = "2.1.1", default-features = false, features = ["rand_core", "std", "serde", "hazmat", "zeroize"] }
->>>>>>> 7d51bd66
 getrandom = "0.2.12"
 hkdf = "0.12.4"
 hmac = "0.12.1"
-matrix-pickle = { version = "0.2.0" }
+matrix-pickle = { version = "0.1.1" }
 pkcs7 = "0.4.1"
 prost = "0.12.3"
 rand = "0.8.5"
